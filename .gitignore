--- conflicted
+++ resolved
@@ -5,10 +5,6 @@
 __pycache__
 .log
 /.venv
-<<<<<<< HEAD
-kaggle.json
-=======
 kaggle.json
 
-data/raw
->>>>>>> 95010b16
+data/raw
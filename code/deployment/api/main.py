--- conflicted
+++ resolved
@@ -1,8 +1,4 @@
-<<<<<<< HEAD
-from fastapi import FastAPI, File, UploadFile
-=======
 from fastapi import FastAPI, File, UploadFile, HTTPException
->>>>>>> 707ca2a0
 from fastapi.responses import JSONResponse
 from fastapi.middleware.cors import CORSMiddleware
 import logging
@@ -14,13 +10,8 @@
 tf = None
 from pydantic import BaseModel
 import os
-<<<<<<< HEAD
-from model_downloader import maybe_download_model
-from model_service import ModelService, get_model_path_from_env
-=======
 import io
 from typing import List, Optional
->>>>>>> 707ca2a0
 
 # MediaPipe will be imported lazily when needed to avoid heavy imports at startup
 
@@ -41,18 +32,12 @@
     allow_headers=["*"],
 )
 
-<<<<<<< HEAD
-# Resolve model path: supports remote/local URIs via downloader
-MODEL_URI = os.getenv("MODEL_URI")  # Optional alternative to MODEL_PATH for remote/local copy
-MODEL_PATH = os.getenv("MODEL_PATH", "/app/models")
-=======
 # Gesture classes (model trained for 3 classes: open hand, closed fist, ok)
 GESTURE_CLASSES = [
     "open_hand",
     "closed_fist",
     "ok",
 ]
->>>>>>> 707ca2a0
 
 # Model loading: support MODEL_DIR (directory) and MODEL_FILE (specific path).
 MODEL_DIR = os.getenv("MODEL_DIR", "/app/models")
@@ -85,21 +70,6 @@
 
 model = None
 try:
-<<<<<<< HEAD
-    resolved_model_path = None
-    if MODEL_URI:
-        log.info(f"MODEL_URI provided, attempting to fetch: {MODEL_URI}")
-        resolved_model_path = maybe_download_model(MODEL_URI, MODEL_PATH)
-    else:
-        resolved_model_path = MODEL_PATH
-
-    log.info(f"Attempting to load model from: {resolved_model_path}")
-    model_service = ModelService.get_instance(resolved_model_path)
-    model_service.load()
-    log.info("✅ Model loaded successfully")
-except Exception as e:
-    log.error(f"❌ Model not found or failed to load: {e}")
-=======
     selected = find_model_path()
     if selected:
         log.info(f"Attempting to load model from: {selected}")
@@ -122,7 +92,6 @@
         raise FileNotFoundError(f"No model file found. Checked candidates. Set MODEL_FILE or place model under {MODEL_DIR}")
 except Exception as e:
     log.error(f"❌ Model load failed: {e}")
->>>>>>> 707ca2a0
     log.warning("Using placeholder predictions - this is for demonstration only")
     model_service = None
 
@@ -336,34 +305,11 @@
 async def health_check():
     """Health check endpoint"""
     log.debug("Health check requested")
-<<<<<<< HEAD
-    return HealthResponse(status="healthy" if model_service and model_service.is_loaded() else "degraded")
-
-
-class PredictResponse(BaseModel):
-    predictions: list
-
-
-@app.post("/predict", response_model=PredictResponse)
-async def predict(file: UploadFile = File(...)):
-    if not model_service or not model_service.is_loaded():
-        return JSONResponse(status_code=503, content={"detail": "Model not available"})
-
-    image_bytes = await file.read()
-    input_tensor = preprocess_image(image_bytes)
-    if input_tensor is None:
-        return JSONResponse(status_code=400, content={"detail": "Invalid image"})
-
-    preds = model_service.predict(input_tensor)
-    # Convert to list for JSON serialization
-    return PredictResponse(predictions=preds.tolist())
-=======
     return HealthResponse(
         status="healthy" if model else "degraded",
         model_loaded=model is not None,
         gesture_classes=GESTURE_CLASSES,
     )
->>>>>>> 707ca2a0
 
 
 @app.post("/predict", response_model=PredictionResponse)
